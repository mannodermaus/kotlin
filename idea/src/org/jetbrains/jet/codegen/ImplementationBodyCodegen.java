--- conflicted
+++ resolved
@@ -150,13 +150,8 @@
 
         HashSet<FunctionDescriptor> overridden = new HashSet<FunctionDescriptor>();
         for (JetDeclaration declaration : myClass.getDeclarations()) {
-<<<<<<< HEAD
-            if (declaration instanceof JetNamedFunction) {
-                overridden.addAll(bindingContext.getFunctionDescriptor((JetNamedFunction) declaration).getOverriddenFunctions());
-=======
             if (declaration instanceof JetFunction) {
                 overridden.addAll(state.getBindingContext().getFunctionDescriptor((JetFunction) declaration).getOverriddenFunctions());
->>>>>>> c327ace3
             }
         }
 
@@ -364,15 +359,9 @@
             if (declaration instanceof JetProperty) {
                 propertyCodegen.gen((JetProperty) declaration, kind);
             }
-<<<<<<< HEAD
-            else if (declaration instanceof JetNamedFunction) {
-                if (!overriden.contains(bindingContext.getFunctionDescriptor((JetNamedFunction) declaration))) {
-                    functionCodegen.gen((JetNamedFunction) declaration, kind);
-=======
             else if (declaration instanceof JetFunction) {
                 if (!overriden.contains(state.getBindingContext().getFunctionDescriptor((JetFunction) declaration))) {
                     functionCodegen.gen((JetFunction) declaration, kind);
->>>>>>> c327ace3
                 }
             }
         }
